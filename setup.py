from __future__ import annotations

from setuptools import find_packages, setup

requirements = [
    "autogluon>=1.4.1b20250910,<1.5",  # TODO: Remove after moving `benchmark` code elsewhere
    "openml>=0.14.1",  # consider making optional
    "pyyaml",
    "pytest",
    "tqdm",
    "typing-extensions>=4.11,<5",  # used for `Self` type hint
    "huggingface-hub",
    "numpy",
    "pandas",

    # TODO: For 2025 paper, consider making optional
    "tueplots",
    "autorank==1.2.1",
    "seaborn==0.13.2",
    "matplotlib==3.9.2",
]

extras_require = {
    "tabpfn": [
        "tabpfn>=2.0.9",  # We used version 2.0.9
        "numba>=0.57,<1.0",  # Required by kditransform
    ],
    "tabicl": [
        "tabicl>=0.1.1",
    ],
    "ebm": [
        "interpret-core>=0.7.2",
    ],
    "search_spaces": [
        "configspace>=1.2,<2.0",
    ],
    "realmlp": [
        "pytabkit>=1.5.0,<2.0",
    ],
    "tabdpt": [
<<<<<<< HEAD
        "tabdpt>=1.1.6",
=======
        "tabdpt>=1.1.7"
>>>>>>> b0a6da60
    ],
    "tabm": [
        "torch",
    ],
    "modernnca": [
        "category_encoders",
    ],
    "xrfm": [
        "xrfm[cu12]",
    ]
}

benchmark_requires = []
for extra_package in [
    "tabpfn",
    "tabicl",
    "ebm",
    # "search_spaces",
    "realmlp",
    "tabdpt",
    "tabm",
    "modernnca",
    "xrfm",
]:
    benchmark_requires += extras_require[extra_package]
benchmark_requires = list(set(benchmark_requires))
extras_require["benchmark"] = benchmark_requires

setup(
    name="tabrepo",
    version="0.0.1",
    packages=find_packages(exclude=("docs", "tst", "data")),
    package_data={
        "tabrepo": [
            "metrics/_roc_auc_cpp/compile.sh",
            "metrics/_roc_auc_cpp/cpp_auc.cpp",
            "nips2025_utils/metadata/task_metadata_tabarena51.csv",
        ],
    },
    url="https://github.com/autogluon/tabrepo",
    license="Apache-2.0",
    author="AutoGluon Community",
    install_requires=requirements,
    extras_require=extras_require,
    description="Dataset of model evaluations supporting ensembling and simulation",
)<|MERGE_RESOLUTION|>--- conflicted
+++ resolved
@@ -38,11 +38,7 @@
         "pytabkit>=1.5.0,<2.0",
     ],
     "tabdpt": [
-<<<<<<< HEAD
-        "tabdpt>=1.1.6",
-=======
-        "tabdpt>=1.1.7"
->>>>>>> b0a6da60
+        "tabdpt>=1.1.7",
     ],
     "tabm": [
         "torch",
