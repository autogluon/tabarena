--- conflicted
+++ resolved
@@ -88,17 +88,10 @@
     plt.tight_layout()
     plt.savefig(fig_save_path)
     plt.show()
-<<<<<<< HEAD
 def make_rename_dict(suffix: str, max_runtimes) -> Dict[str, str]:
     # return renaming of methods
     rename_dict = {}
     automl_frameworks = ["autosklearn", "autosklearn2", "flaml", "lightautoml", "H2OAutoML"]
-=======
-def make_rename_dict(suffix: str) -> Dict[str, str]:
-    # return renaming of methods
-    rename_dict = {}
-    automl_frameworks = ["autosklearn", "autosklearn2", "flaml", "lightautoml"]
->>>>>>> 350cb8a3
     for hour in [1, 4]:
         for automl_framework in automl_frameworks:
             rename_dict[f"{automl_framework}_{hour}h{suffix}"] = f"{automl_framework} ({hour}h)".capitalize()
@@ -131,11 +124,7 @@
     n_eval_folds = args.n_folds
     n_portfolios = [5, 10, 20, 40, 80, 160]
     # n_ensembles=[5, 10, 20, 40, 80]
-<<<<<<< HEAD
     max_runtimes = [240, 480, 900, 1800, 3600, 3600 * 4, 72000]
-=======
-    max_runtimes = [120, 240, 480, 960, 1920, 3600, 3600 * 4, 72000, 720000]
->>>>>>> 350cb8a3
     n_training_datasets = [1, 4, 16, 32, 64, 128, 181]
     n_training_folds = [1, 2, 5, 10]
     n_training_configs = [1, 2, 5, 50, 100, 200]
@@ -205,24 +194,12 @@
             expname=expname, name=f"zeroshot-{expname}-num-configs",
             run_fun=lambda: zeroshot_results(n_training_configs=n_training_configs, **experiment_common_kwargs)
         ),
-<<<<<<< HEAD
-=======
-        # Experiment(
-        #     expname=expname, name=f"zeroshot-{expname}-num-caruana",
-        #     run_fun=lambda: zeroshot_results(n_ensembles=n_ensembles, **experiment_common_kwargs)
-        # ),
-
->>>>>>> 350cb8a3
     ]
 
     df = pd.concat([
         experiment.data(ignore_cache=ignore_cache) for experiment in experiments
     ])
-<<<<<<< HEAD
-    rename_dict = make_rename_dict(suffix="8c_2023_07_25", max_runtimes=max_runtimes)
-=======
     rename_dict = make_rename_dict(suffix="8c_2023_07_25")
->>>>>>> 350cb8a3
     df["method"] = df["method"].replace(rename_dict)
     print(f"Obtained {len(df)} evaluations on {len(df.tid.unique())} datasets for {len(df.method.unique())} methods.")
     print(f"Methods available:" + "\n".join(sorted(df.method.unique())))
@@ -334,7 +311,6 @@
     ]
     plot_figure(df, method_styles, title="Effect of training time limit", figname="cdf-max-runtime")
 
-<<<<<<< HEAD
     df["method"] = df["method"].replace(rename_dict)
     show_latex_table(
         df[
@@ -346,8 +322,6 @@
         show_table=True,
     )
 
-=======
->>>>>>> 350cb8a3
     show_latex_table(df[(df.method.str.contains("Zeroshot") | (df.method.str.contains("AutoGluon ")))], "zeroshot")
 
     for metric_col in ["rank", "normalized-score"]:
