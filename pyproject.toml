--- conflicted
+++ resolved
@@ -1,88 +1,6 @@
 [tool.uv.workspace]
 members = ["tabarena", "bencheval"]
 
-<<<<<<< HEAD
-[project]
-name = "tabarena"
-version = "0.0.1"
-description = "Dataset of model evaluations supporting ensembling and simulation"
-readme = "README.md"
-license = { text = "Apache-2.0" }
-authors = [{ name = "AutoGluon Community" }]
-requires-python = ">=3.10"
-
-# NOTE: To allow pre-release resolution of AutoGluon with uv, install with:
-#   uv pip install --prerelease=allow .
-dependencies = [
-  # TODO: To use `uv`, you need to do `uv pip install --prerelease=allow .` so it recognizes pre-release AutoGluon
-  "autogluon>=1.4.1b20250910,<1.5",  # TODO: Remove after moving `benchmark` code elsewhere
-  "openml>=0.14.1",  # consider making optional
-  "pyyaml",
-  "pytest",
-  "tqdm",
-  "typing-extensions>=4.11,<5",  # used for `Self` type hint
-  "huggingface-hub",
-  "numpy",
-  "pandas",
-
-  # TODO: For 2025 paper, consider making optional
-  "tueplots",
-  "autorank==1.2.1",
-  "seaborn==0.13.2",
-  "matplotlib==3.10.1",
-  "plotly>=6.3.0",
-  "kaleido>=0.2.1,<1",  # for winrate matrix
-]
-
-[project.optional-dependencies]
-tabpfn = [
-  "tabpfn>=6.0.5",       # We used version 6.0.5
-]
-tabicl = ["tabicl>=0.1.1"]
-ebm = ["interpret-core>=0.7.3"]
-search_spaces = ["configspace>=1.2,<2.0"]
-realmlp = ["pytabkit>=1.5.0,<2.0"]
-tabdpt = ["tabdpt>=1.1.7"]
-tabm = ["torch"]
-modernnca = ["category_encoders"]
-xrfm = ["xrfm[cu12]"]
-sap-rpt-oss = ["sap_rpt_oss @ git+https://github.com/SAP-samples/sap-rpt-1-oss.git@1ac43ca5a0393812f64b324c08eca2c7ef5a1d6b"]
-
-# union of all above extras (mirrors your "benchmark" extra)
-benchmark = [
-  "tabpfn>=2.0.9",
-  "numba>=0.57,<1.0",
-  "tabicl>=0.1.1",
-  "interpret-core>=0.7.3",
-  "configspace>=1.2,<2.0",
-  "pytabkit>=1.5.0,<2.0",
-  "tabdpt>=1.1.7",
-  "torch",
-  "category_encoders",
-  "xrfm[cu12]",
-  "sap-rpt-oss",
-]
-
-[project.urls]
-Homepage = "https://github.com/autogluon/tabarena"
-
-[tool.setuptools]
-include-package-data = true
-
-[tool.setuptools.packages.find]
-# Replicates: find_packages(exclude=("docs", "tst", "data"))
-where = ["."]
-exclude = ["docs*", "tst*", "data*"]
-
-[tool.setuptools.package-data]
-# Replicates your setup.py package_data
-tabarena = [
-  "metrics/_roc_auc_cpp/compile.sh",
-  "metrics/_roc_auc_cpp/cpp_auc.cpp",
-  "nips2025_utils/metadata/task_metadata_tabarena51.csv",
-]
-=======
 [tool.uv.sources]
 tabarena = { workspace = true }
-bencheval = { workspace = true }
->>>>>>> 90570974
+bencheval = { workspace = true }