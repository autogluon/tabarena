from __future__ import annotations

import copy
import pandas as pd

from scripts.baseline_comparison.evaluate_utils import plot_family_proportion
from .paper_runner import PaperRun
from tabrepo.tabarena.tabarena import TabArena
from .paper_utils import get_framework_type_method_names


class PaperRunTabArena(PaperRun):
    def __init__(
            self,
            *,
            methods: list[str] | None = None,
            folds: list[int] | None = None,
            datasets: list[str] | None = None,
            problem_types: list[str] | None = None,
            banned_model_types: list[str] | None = None,
            elo_bootstrap_rounds: int = 10,
            **kwargs,
    ):
        """

        Parameters
        ----------
        methods
            filter methods
        folds
            filter folds
        datasets
            filter datasets
        problem_types
            filter problem_types
        elo_bootstrap_rounds
            10 = toy
            100 = paper
        kwargs
        """
        super().__init__(**kwargs)
        self.datasets = datasets
        self.problem_types = problem_types
        self.methods = methods
        self.folds = folds
        self.elo_bootstrap_rounds = elo_bootstrap_rounds
        self.banned_model_types = banned_model_types

    def run(self) -> pd.DataFrame:
        df_results_all_no_sim = self.run_no_sim()
        df_results_single_best_families = self.run_zs_family()

        n_portfolios = [200, 100, 50, 20, 10, 5]
        df_results_n_portfolio = []
        for n_portfolio in n_portfolios:
            df_results_n_portfolio.append(
                self.run_zs(n_portfolios=n_portfolio, n_ensemble=None, n_ensemble_in_name=False))
            df_results_n_portfolio.append(self.run_zs(n_portfolios=n_portfolio, n_ensemble=1, n_ensemble_in_name=False))

        df_results_extra = []
        # FIXME: Why does n_max_models_per_type="auto" make things so slow? -> 7 seconds to 107 seconds
        # FIXME: n_max_models_per_type doesn't work correctly atm, need to actually separate the types!
        # df_results_extra.append(self.run_zs(n_portfolios=200, n_ensemble=None, n_ensemble_in_name=False, n_max_models_per_type="auto"))
        # df_results_extra.append(self.run_zs(n_portfolios=200, n_ensemble=None, n_ensemble_in_name=False, fix_fillna=True))
        # # df_results_extra.append(self.run_zs(n_portfolios=200, n_ensemble=None, n_ensemble_in_name=False, n_max_models_per_type="auto", fix_fillna=True))
        # df_results_extra.append(self.run_zs(n_portfolios=50, n_ensemble=None, n_ensemble_in_name=False, fix_fillna=True))
        # df_results_extra.append(self.run_zs(n_portfolios=50, n_ensemble=None, max_runtime=None, n_ensemble_in_name=False, fix_fillna=True))
        # df_results_extra.append(self.run_zs(n_portfolios=20, n_ensemble=None, n_ensemble_in_name=False, fix_fillna=True))
        # df_results_extra.append(self.run_zs(n_portfolios=10, n_ensemble=None, n_ensemble_in_name=False))
        # df_results_extra.append(self.run_zs(n_portfolios=5, n_ensemble=None, n_ensemble_in_name=False))
        # df_results_extra.append(self.run_zs(n_portfolios=4, n_ensemble=None, n_ensemble_in_name=False))
        # df_results_extra.append(self.run_zs(n_portfolios=3, n_ensemble=None, n_ensemble_in_name=False))
        # df_results_extra.append(self.run_zs(n_portfolios=2, n_ensemble=None, n_ensemble_in_name=False))
        # df_results_extra.append(self.run_zs(n_portfolios=10, n_ensemble=None, n_ensemble_in_name=False, fix_fillna=True))
        # df_results_extra.append(self.run_zs(n_portfolios=5, n_ensemble=None, n_ensemble_in_name=False, fix_fillna=True))
        # df_results_extra.append(self.run_zs(n_portfolios=4, n_ensemble=None, n_ensemble_in_name=False, fix_fillna=True))
        # df_results_extra.append(self.run_zs(n_portfolios=3, n_ensemble=None, n_ensemble_in_name=False, fix_fillna=True))
        # df_results_extra.append(self.run_zs(n_portfolios=2, n_ensemble=None, n_ensemble_in_name=False, fix_fillna=True))

        df_results_all = pd.concat(df_results_n_portfolio + df_results_extra + [df_results_single_best_families])

        df_results_all = pd.concat([
            df_results_all,
            df_results_all_no_sim,
        ], ignore_index=True)

        print(df_results_all)
        return df_results_all

    def run_no_sim(self, model_types: list[str] | None = None) -> pd.DataFrame:
        """
        Run logic that isn't impacted by other methods or other datasets

        Returns
        -------

        """
        df_results_baselines = self.run_baselines()
        df_results_configs = self.run_configs()
        df_results_hpo_all = self.run_hpo_by_family(
            include_uncapped=True,
            include_4h=False,
            model_types=model_types,
        )

        df_results_all = pd.concat([
            df_results_configs,
            df_results_baselines,
            df_results_hpo_all,
        ], ignore_index=True)

        return df_results_all

    def run_zs_family(self) -> pd.DataFrame:
        config_type_groups = self.get_config_type_groups(ban_families=True)

        df_single_best_portfolio_family_lst = []
        for family, family_configs in config_type_groups.items():
            df_single_best_portfolio_family = self.run_zs(
                n_portfolios=1,
                n_ensemble=1,
                fix_fillna=True,
                configs=family_configs,
            )
            df_single_best_portfolio_family["framework"] = f"{family} (best)"
            df_single_best_portfolio_family_lst.append(df_single_best_portfolio_family)

        df_single_best_portfolio_families = pd.concat(df_single_best_portfolio_family_lst, ignore_index=True)
        return df_single_best_portfolio_families

    def compute_normalized_error(self, df_results: pd.DataFrame, static: bool = False) -> pd.DataFrame:
        """
        Adds normalized-error-task and normalized-error-dataset columns to df_results.

        Parameters
        ----------
        df_results
        static: bool, default False
            If True, calculates normalized error based on the methods in `self.repo`.
                This is less fair and penalizes new methods in `df_results` that frequently beat the best method in `self.repo`.
                For example, portfolios.
                However, it provides a static meaning to any given normalized error value that is tied to `self.repo`
                and doesn't change when adding new experiments to `df_results`.
            If False, calculates normalized error based on the methods in `df_results`.
                This is the fairest and accurately reflects the performance of methods,
                but all methods will have their values change when a new method is added.

        Returns
        -------
        df_results
            With two additional columns:
                "normalized-error-task"
                "normalized-error-dataset"

        """
        if not static:
            return self.compute_normalized_error_dynamic(df_results=df_results)

        method_col = "framework"

        df_results = df_results.copy(deep=True)
        df_results_og = df_results.copy(deep=True)

        df_results_per_dataset = df_results.groupby([method_col, "dataset"])["metric_error"].mean().reset_index(
            drop=False)

        from tabrepo.utils.normalized_scorer import NormalizedScorer
        from tabrepo.paper.paper_utils import make_scorers
        rank_scorer, normalized_scorer_task = make_scorers(self.repo)

        df_results_baselines = pd.concat([
            self.repo._zeroshot_context.df_configs_ranked,
            self.repo._zeroshot_context.df_baselines,
        ], ignore_index=True)

        df_comparison_per_dataset = df_results_baselines.groupby([method_col, "dataset"])["metric_error"].mean()
        df_comparison_per_dataset = df_comparison_per_dataset.reset_index(drop=False)
        # Standard normalized-error, only computed off of real experiments, not impacted by simulation runs.
        # This is biased against very strong simulation results because they can't get better than `0.0` on a dataset.
        normalized_scorer_dataset = NormalizedScorer(df_comparison_per_dataset,
                                                     tasks=list(df_results_baselines["dataset"].unique()),
                                                     baseline=None, task_col="dataset", framework_col=method_col)

        df_results["normalized-error-task"] = [normalized_scorer_task.rank(task=(dataset, fold), error=error) for
                                               (dataset, fold, error) in
                                               zip(df_results["dataset"], df_results["fold"],
                                                   df_results["metric_error"])]

        df_results_per_dataset["normalized-error-dataset"] = [
            normalized_scorer_dataset.rank(task=dataset, error=error) for (dataset, error) in
            zip(df_results_per_dataset["dataset"], df_results_per_dataset["metric_error"])
        ]

        df_results_per_dataset = df_results_per_dataset.set_index(["dataset", method_col], drop=True)[
            "normalized-error-dataset"]
        df_results = df_results.merge(df_results_per_dataset, left_on=["dataset", method_col], right_index=True)

        df_results_og["normalized-error-dataset"] = df_results["normalized-error-dataset"]
        df_results_og["normalized-error-task"] = df_results["normalized-error-task"]

        return df_results_og

    @classmethod
    def compute_normalized_error_dynamic(cls, df_results: pd.DataFrame) -> pd.DataFrame:
        df_results = df_results.copy(deep=True)
        df_results_og = df_results.copy(deep=True)

        df_results = df_results.drop(columns=["normalized-error-dataset", "normalized-error-task"], errors="ignore")

        method_col = "framework"

        df_results_per_dataset = df_results.groupby([method_col, "dataset"])["metric_error"].mean().reset_index(
            drop=False)

        from tabrepo.utils.normalized_scorer import NormalizedScorer

        # Alternative, this also incorporates Portfolios and HPO into the normalized scoring. This makes normalized-error dependent on what simulations we run.
        # This is unbiased against very strong simulation results because the best method defines what is `0.0` on a dataset.
        normalized_scorer_dataset = NormalizedScorer(
            df_results_per_dataset,
            tasks=list(df_results_per_dataset["dataset"].unique()),
            baseline=None,
            task_col="dataset",
            framework_col=method_col,
        )

        all_tasks = df_results[["dataset", "fold"]].drop_duplicates().values.tolist()
        all_tasks = [tuple(task) for task in all_tasks]

        normalized_scorer_task = NormalizedScorer(
            df_results,
            tasks=all_tasks,
            baseline=None,
            task_col=["dataset", "fold"],
            framework_col=method_col,
        )

        df_results["normalized-error-task"] = [normalized_scorer_task.rank(task=(dataset, fold), error=error) for
                                               (dataset, fold, error) in
                                               zip(df_results["dataset"], df_results["fold"],
                                                   df_results["metric_error"])]

        df_results_per_dataset["normalized-error-dataset"] = [
            normalized_scorer_dataset.rank(task=dataset, error=error) for (dataset, error) in
            zip(df_results_per_dataset["dataset"], df_results_per_dataset["metric_error"])
        ]

        df_results_per_dataset = df_results_per_dataset.set_index(["dataset", method_col], drop=True)[
            "normalized-error-dataset"]
        df_results = df_results.merge(df_results_per_dataset, left_on=["dataset", method_col], right_index=True)

        df_results_og["normalized-error-dataset"] = df_results["normalized-error-dataset"]
        df_results_og["normalized-error-task"] = df_results["normalized-error-task"]
        return df_results_og

    def eval(
        self,
        df_results: pd.DataFrame,
        use_gmean: bool = False,
        only_norm_scores: bool = False,
        imputed_names: list[str] | None = None,
<<<<<<< HEAD
        remove_methods: list[str] | None = None,
=======
>>>>>>> 75183c98
        only_datasets_for_method: dict[str, list[str]] | None = None
    ):
        method_col = "method"
        df_results = df_results.copy(deep=True)
        if "rank" in df_results:
            df_results = df_results.drop(columns=["rank"])
        if "seed" not in df_results:
            df_results["seed"] = 0
        df_results["seed"] = df_results["seed"].fillna(0).astype(int)
        df_results = df_results.drop_duplicates(subset=[
            "dataset", "fold", "framework", "seed"
        ], keep="first")

        assert "normalized-error-dataset" in df_results, f"Run `self.compute_normalized_error_dynamic(df_results)` first to get normalized-error."

        df_results = df_results.rename(columns={
            "framework": method_col,
        })

        framework_types = [
            "GBM",
            "XGB",
            "CAT",
            "NN_TORCH",
            "FASTAI",
            "KNN",
            "RF",
            "XT",
            "LR",
            "TABPFNV2",
            "TABICL",
            "TABDPT",
            "REALMLP",
            "EBM",
            "FT_TRANSFORMER",
            "TABM",
            "MNCA",
        ]

        if self.datasets is not None:
            df_results = df_results[df_results["dataset"].isin(self.datasets)]
        if self.folds is not None:
            df_results = df_results[df_results["fold"].isin(self.folds)]
        if self.methods is not None:
            df_results = df_results[df_results["method"].isin(self.methods)]
        if self.problem_types is not None:
            df_results = df_results[df_results["problem_type"].isin(self.problem_types)]

        df_results["normalized-error"] = df_results["normalized-error-dataset"]

        # df_results = self.evaluator.compare_metrics(results_df=df_results, configs=[], baselines=[], keep_extra_columns=True, fillna=True)

        df_results["method"] = df_results["method"].map({
            "AutoGluon_bq_4h8c": "AutoGluon 1.3 (4h)",
            "AutoGluon_bq_1h8c": "AutoGluon 1.3 (1h)",
            "AutoGluon_bq_5m8c": "AutoGluon 1.3 (5m)",
            "LightGBM_c1_BAG_L1": "GBM (default)",
            "XGBoost_c1_BAG_L1": "XGB (default)",
            "CatBoost_c1_BAG_L1": "CAT (default)",
            "NeuralNetTorch_c1_BAG_L1": "NN_TORCH (default)",
            "NeuralNetFastAI_c1_BAG_L1": "FASTAI (default)",
            "KNeighbors_c1_BAG_L1": "KNN (default)",
            "RandomForest_c1_BAG_L1": "RF (default)",
            "ExtraTrees_c1_BAG_L1": "XT (default)",
            "LinearModel_c1_BAG_L1": "LR (default)",
            "TabPFN_c1_BAG_L1": "TABPFN (default)",
            "RealMLP_c1_BAG_L1": "REALMLP (default)",
            "ExplainableBM_c1_BAG_L1": "EBM (default)",
            "FTTransformer_c1_BAG_L1": "FT_TRANSFORMER (default)",
            "TabPFNv2_c1_BAG_L1": "TABPFNV2 (default)",
            "TabICL_c1_BAG_L1": "TABICL (default)",
            "TabDPT_c1_BAG_L1": "TABDPT (default)",
            "TabM_c1_BAG_L1": "TABM (default)",
            "ModernNCA_c1_BAG_L1": "MNCA (default)",

            "RandomForest_r1_BAG_L1_HOLDOUT": "RF (holdout)",
            "ExtraTrees_r1_BAG_L1_HOLDOUT": "XT (holdout)",
            "LinearModel_c1_BAG_L1_HOLDOUT": "LR (holdout)",

            "LightGBM_c1_BAG_L1_HOLDOUT": "GBM (holdout)",
            "XGBoost_c1_BAG_L1_HOLDOUT": "XGB (holdout)",
            "CatBoost_c1_BAG_L1_HOLDOUT": "CAT (holdout)",
            "NeuralNetTorch_c1_BAG_L1_HOLDOUT": "NN_TORCH (holdout)",
            "NeuralNetFastAI_c1_BAG_L1_HOLDOUT": "FASTAI (holdout)",

            "RealMLP_c1_BAG_L1_HOLDOUT": "REALMLP (holdout)",
            "ExplainableBM_c1_BAG_L1_HOLDOUT": "EBM (holdout)",
            "FTTransformer_c1_BAG_L1_HOLDOUT": "FT_TRANSFORMER (holdout)",
            # "TabPFNv2_c1_BAG_L1_HOLDOUT": "TABPFNV2 (holdout)",
            # "TabICL_c1_BAG_L1_HOLDOUT": "TABICL (holdout)",
            # "TabDPT_c1_BAG_L1_HOLDOUT": "TABDPT (holdout)",
            "TabM_c1_BAG_L1_HOLDOUT": "TABM (holdout)",
            "ModernNCA_c1_BAG_L1_HOLDOUT": "MNCA (holdout)",

        }).fillna(df_results["method"])
        # print(df_results)

        if remove_methods is not None:
            f_map, f_map_type, f_map_inverse, f_map_type_name = get_framework_type_method_names(
                framework_types=framework_types,
                max_runtimes=[
                    (3600 * 4, "_4h"),
                    (None, None),
                ]
            )

            print(f'{df_results["method"].unique().tolist()=}')
            print(f'{df_results["method"].map(f_map_type).unique()=}')

            assert all(method in df_results["method"].map(f_map_type).unique() for method in remove_methods)
            df_results = df_results[~df_results["method"].map(f_map_type).isin(remove_methods)]


        df_results_rank_compare = copy.deepcopy(df_results)

        baselines = [
            # "AutoGluon 1.3 (5m)",
            # "AutoGluon 1.3 (1h)",
            "AutoGluon 1.3 (4h)",
            # "Portfolio-N200 (ensemble) (4h)",
            # "Portfolio-N200 (ensemble, holdout) (4h)",
        ]
        baseline_colors = [
            # "darkgray",
            "black",
            # "blue",
            # "red",
        ]

        self.plot_tabarena_times(df=df_results, output_dir=self.output_dir,
                                 only_datasets_for_method=only_datasets_for_method)

        self.plot_tuning_impact(
            df=df_results,
            framework_types=framework_types,
            save_prefix=f"{self.output_dir}",
            use_gmean=use_gmean,
            baselines=baselines,
            baseline_colors=baseline_colors,
            use_score=True,
            name_suffix="-normscore-dataset",
            imputed_names=imputed_names,
            show=False,
        )

        if only_norm_scores:
            return

        df_results_rank_compare2 = df_results_rank_compare[~df_results_rank_compare[method_col].str.contains("_BAG_L1") & ~df_results_rank_compare[method_col].str.contains("_r")]

        self.plot_tuning_impact(
            df=df_results,
            framework_types=framework_types,
            save_prefix=f"{self.output_dir}",
            use_gmean=use_gmean,
            baselines=baselines,
            baseline_colors=baseline_colors,
            use_score=True,
            metric="normalized-error-task",
            name_suffix="-normscore-task",
            imputed_names=imputed_names,
        )

        tabarena = TabArena(
            method_col=method_col,
            task_col="dataset",
            seed_column="fold",
            error_col="metric_error",
            columns_to_agg_extra=[
                "time_train_s",
                "time_infer_s",
                "normalized-error",
                "normalized-error-task",
            ],
            groupby_columns=[
                "metric",
                "problem_type",
            ],
        )

        calibration_framework = "RF (default)"

        # configs_all_success = ["TabPFNv2_c1_BAG_L1"]
        # datasets_tabpfn_valid = self.repo.datasets(configs=configs_all_success, union=False)
        # df_results_rank_compare3 = df_results_rank_compare2[df_results_rank_compare2["dataset"].isin(datasets_tabpfn_valid)]

        leaderboard = tabarena.leaderboard(
            data=df_results_rank_compare2,
            # data=df_results_rank_compare3,
            include_mrr=True,
            # include_failure_counts=True,
            include_rank_counts=True,
            include_elo=True,
            elo_kwargs=dict(
                calibration_framework=calibration_framework,
                calibration_elo=1000,
                BOOTSTRAP_ROUNDS=self.elo_bootstrap_rounds,
            )
        )
        elo_map = leaderboard["elo"]
        leaderboard = leaderboard.reset_index(drop=False)

        from autogluon.common.savers import save_pd
        save_pd.save(path=f"{self.output_dir}/tabarena_leaderboard.csv", df=leaderboard)

        print(
            f"Evaluating with {len(df_results_rank_compare2[tabarena.task_col].unique())} datasets... | problem_types={self.problem_types}, folds={self.folds}")
        with pd.option_context("display.max_rows", None, "display.max_columns", None, "display.width", 1000):
            print(leaderboard)

        self.plot_tuning_impact(
            df=df_results,
            df_elo=leaderboard,
            framework_types=framework_types,
            save_prefix=f"{self.output_dir}",
            use_gmean=use_gmean,
            baselines=baselines,
            baseline_colors=baseline_colors,
            name_suffix="-elo",
            imputed_names=imputed_names,
            show=False
        )

        self.plot_tuning_impact(
            df=df_results,
            df_elo=leaderboard,
            framework_types=framework_types,
            save_prefix=f"{self.output_dir}",
            use_gmean=use_gmean,
            baselines=baselines,
            baseline_colors=baseline_colors,
            name_suffix="-elo-horizontal",
            imputed_names=imputed_names,
            use_y=True,
            show=False
        )

        results_per_task = tabarena.compute_results_per_task(data=df_results_rank_compare2)

        tabarena.plot_critical_diagrams(results_per_task=results_per_task,
                                        save_path=f"{self.output_dir}/figures/critical-diagram.png", show=False)
        tabarena.plot_critical_diagrams(results_per_task=results_per_task,
                                        save_path=f"{self.output_dir}/figures/critical-diagram.pdf", show=False)

        hue_order_family_proportion = [
            "RealMLP",
            "CatBoost",
            "LightGBM",
            "XGBoost",
            "NeuralNetTorch",
            "RandomForest",
            "ExtraTrees",
            "LinearModel",
            "KNeighbors",
            "TabPFNv2",
            "TabICL",
            "TabDPT",
            # "TabForestPFN",
            "ExplainableBM",
            "NeuralNetFastAI",
            # "FTTransformer",
            "TabM",
            "ModernNCA",
        ]

        # FIXME: TODO (Nick): Move this to its own class for utility plots, no need to re-plot this in every eval call.
        plot_family_proportion(df=df_results, save_prefix=f"{self.output_dir}/figures/family_prop",
                               method="Portfolio-N200 (ensemble) (4h)", hue_order=hue_order_family_proportion,
                               show=False)

        try:
            import autogluon_benchmark
        except:
            print(f"WARNING: autogluon_benchmark failed to import... skipping extra figure generation")
        else:
            self.run_autogluon_benchmark_logic(
                results_per_task=results_per_task,
                elo_map=elo_map,
                tabarena=tabarena,
                calibration_framework=calibration_framework,
            )

    def run_autogluon_benchmark_logic(self, results_per_task: pd.DataFrame, elo_map: dict, tabarena: TabArena,
                                      calibration_framework: str):
        """
        Requires autogluon_benchmark installed:

        Parameters
        ----------
        results_per_task
        elo_map
        tabarena
        calibration_framework

        Returns
        -------

        """
        results_per_task_rename = results_per_task.rename(columns={
            tabarena.method_col: "framework",
            tabarena.task_col: "dataset",
            tabarena.error_col: "metric_error",
        })

        results_per_task_rename["elo"] = results_per_task_rename["framework"].map(elo_map)

        # Nick: Comment out this code if you don't have autogluon_benchmark
        from autogluon_benchmark.plotting.plotter import Plotter
        plotter = Plotter(
            results_ranked_df=results_per_task_rename,
            results_ranked_fillna_df=results_per_task_rename,
            save_dir=f"{self.output_dir}/figures/plotter"
        )

        # FIXME: Nick: This isn't yet merged, as I haven't made it nice yet
        # plotter.plot_pareto_time_infer_elo(data=results_per_task_rename)
        # plotter.plot_pareto_time_train_elo(data=results_per_task_rename)

        plotter.plot_all(
            calibration_framework=calibration_framework,
            calibration_elo=1000,
            BOOTSTRAP_ROUNDS=self.elo_bootstrap_rounds,
        )

        # self.evaluator.plot_overall_rank_comparison(results_df=df_results_rank_compare2, save_dir=f"{self.output_dir}/paper_v2")<|MERGE_RESOLUTION|>--- conflicted
+++ resolved
@@ -6,7 +6,6 @@
 from scripts.baseline_comparison.evaluate_utils import plot_family_proportion
 from .paper_runner import PaperRun
 from tabrepo.tabarena.tabarena import TabArena
-from .paper_utils import get_framework_type_method_names
 
 
 class PaperRunTabArena(PaperRun):
@@ -259,10 +258,7 @@
         use_gmean: bool = False,
         only_norm_scores: bool = False,
         imputed_names: list[str] | None = None,
-<<<<<<< HEAD
         remove_methods: list[str] | None = None,
-=======
->>>>>>> 75183c98
         only_datasets_for_method: dict[str, list[str]] | None = None
     ):
         method_col = "method"
