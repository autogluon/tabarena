--- conflicted
+++ resolved
@@ -621,9 +621,6 @@
             name = " ".join(parts)
             return name.replace('(tuned + ensemble)', '(tuned + ensembled)')
 
-<<<<<<< HEAD
-        results_te_per_task = results_per_task[results_per_task["method"].map(f_map_inverse).fillna("default") == 'tuned_ensembled']
-=======
         # use tuned+ensembled version if available, and default otherwise
         tune_methods = results_per_task["method"].map(f_map_inverse).fillna("default")
         method_types = results_per_task["method"].map(f_map_type).fillna(results_per_task["method"])
@@ -631,7 +628,6 @@
         results_te_per_task = results_per_task[(tune_methods == 'tuned_ensembled') | ((tune_methods == 'default') & ~method_types.isin(tuned_ens_types))]
 
         # rename model part
->>>>>>> 16697e57
         results_te_per_task["method"] = results_te_per_task["method"].map(rename_model)
 
         if plot_cdd:
@@ -874,28 +870,15 @@
 
         df_new = pd.DataFrame()
 
-<<<<<<< HEAD
-        print(f'{df.columns=}')
-
-        df_new[r"Model"] = df["method"].map(rename_model)
-        df_new[r"Elo ($\uparrow$)"] = [f'${round(elo)}' + r'_{' + f'-{math.ceil(elom)},+{math.ceil(elop)}' + r'}$'
-                                       for elo, elom, elop in zip(df["elo"], df["elo-"], df["elo+"])]
-        df_new[r"Norm." + "\n" + r"score ($\uparrow$)"] = [f'{1-err:5.3f}' for err in df["normalized-error"]]
-        df_new[r"Avg." + "\n" + r"rank ($\downarrow$)"] = [f'{rank:.1f}' for rank in df["rank"]]
-        df_new["Harm.\nMean\n" + r"rank ($\downarrow$)"] = [f'{1/val:.1f}' for val in df["mrr"]]
-        df_new[r"\#wins ($\uparrow$)"] = [str(cnt) for cnt in df["rank=1_count"]]
-        df_new[f"Improva-\n" + r"bility ($\downarrow$)"] = [f'{100*val:.1f}\\%' for val in df["champ_delta"]]
-=======
-        df_new[r"Model"] = df["method"].map(rename_model)
+        df_new["Model"] = df["method"].map(rename_model)
         # todo: how to get train + inference time per 1K samples?
         df_new[r"Elo ($\uparrow$)"] = [f'${round(elo)}' + r'_{' + f'-{math.ceil(elom)},+{math.ceil(elop)}' + r'}$'
                                        for elo, elom, elop in zip(df["elo"], df["elo-"], df["elo+"])]
-        df_new[r"Norm." + "\n" + r"score ($\uparrow$)"] = [f'{1-err:5.3f}' for err in df["normalized-error"]]
-        df_new[r"Avg." + "\n" + r"rank ($\downarrow$)"] = [f'{rank:4.1f}' for rank in df["rank"]]
+        df_new[r"Norm.\ score ($\uparrow$)"] = [f'{1-err:5.3f}' for err in df["normalized-error"]]
+        df_new[r"Avg.\ rank ($\downarrow$)"] = [f'{rank:4.1f}' for rank in df["rank"]]
         df_new[r"\#wins ($\uparrow$)"] = [str(cnt) for cnt in df["rank=1_count"]]
->>>>>>> 16697e57
-        df_new[r"Train time" + "\n" + r"per 1K [s]"] = [f'{t:.2f}' for t in df["median_time_train_s_per_1K"]]
-        df_new[r"Predict time" + "\n" + r"per 1K [s]"] = [f'{t:.2f}' for t in df["median_time_infer_s_per_1K"]]
+        df_new[r"Train time [s]"] = [f'{t:.2f}' for t in df["median_time_train_s_per_1K"]]
+        df_new[r"Predict time [s]"] = [f'{t:.2f}' for t in df["median_time_infer_s_per_1K"]]
 
         rows = []
         rows.append(r'\begin{tabular}{' + 'llcccrr' + r'}')
