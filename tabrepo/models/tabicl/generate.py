--- conflicted
+++ resolved
@@ -13,14 +13,8 @@
 
 # Unofficial search space
 search_space = {
-<<<<<<< HEAD
-    "norm_methods": Categorical(
-        "none", "power", "robust", "quantile_rtdl", ["none", "power"]
-    ),
-=======
     "checkpoint_version": Categorical("tabicl-classifier-v1.1-0506.ckpt", "tabicl-classifier-v1-0208.ckpt"),
     "norm_methods": Categorical("none", "power", "robust", "quantile_rtdl", ["none", "power"]),
->>>>>>> 08d40bf9
     # just in case, tuning between TabICL and TabPFN defaults
     "outlier_threshold": Real(4.0, 12.0),
     "average_logits": Categorical(False, True),
