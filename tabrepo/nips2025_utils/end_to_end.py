--- conflicted
+++ resolved
@@ -82,20 +82,10 @@
             [model_results, model_results_other], ignore_index=True
         )
 
-<<<<<<< HEAD
     print("Save metadata and results...")
     method_metadata.to_yaml()
     save_pd.save(path=str(method_metadata.path_results_hpo()), df=hpo_results)
     save_pd.save(path=str(method_metadata.path_results_model()), df=model_results)
-=======
-    @classmethod
-    def from_path_raw(cls, path_raw: str | Path, name: str = None) -> Self:
-        results_lst: list[BaselineResult] = load_raw(path_raw=path_raw)
-        if name is not None:
-            for r in results_lst:
-                r.rename(name=name)
-        return cls(results_lst=results_lst)
->>>>>>> 4676766a
 
 
 def _process_result_list(
@@ -124,7 +114,76 @@
         cache=False,
     )
 
-    return method_metadata, hpo_results, model_results
+    @classmethod
+    def from_path_raw(cls, path_raw: str | Path) -> Self:
+        results_lst: list[BaselineResult] = load_raw(path_raw=path_raw)
+        return cls(results_lst=results_lst)
+
+    @classmethod
+    def from_cache(cls, method: str, artifact_name: str | None = None) -> Self:
+        if artifact_name is None:
+            artifact_name = method
+        method_metadata = MethodMetadata.from_yaml(
+            method=method, artifact_name=artifact_name
+        )
+        results_lst = method_metadata.load_raw()
+        return cls(results_lst=results_lst)
+
+
+class EndToEnd:
+    def __init__(self, results_lst: list[BaselineResult]):
+        cache = True
+
+        # raw
+        self.results_lst: list[BaselineResult] = results_lst
+        self.method_metadata: MethodMetadata = MethodMetadata.from_raw(
+            results_lst=self.results_lst
+        )
+
+        if cache:
+            print(
+                f'Artifacts for method {self.method_metadata.method} will be saved in: "{self.method_metadata.path}"'
+            )
+
+        if cache:
+            self.method_metadata.to_yaml()
+            self.method_metadata.cache_raw(results_lst=self.results_lst)
+
+        tids = list({r.task_metadata["tid"] for r in self.results_lst})
+        self.task_metadata = generate_task_metadata(tids=tids)
+
+        # processed
+        self.repo: EvaluationRepository = self.method_metadata.generate_repo(
+            results_lst=self.results_lst,
+            task_metadata=self.task_metadata,
+            cache=cache,
+        )
+
+        # results
+        tabarena_context = TabArenaContext()
+        self.hpo_results, self.model_results = tabarena_context.simulate_repo(
+            method=self.method_metadata,
+            use_rf_config_fallback=False,
+            cache=cache,
+        )
+
+    @classmethod
+    def from_path_raw(cls, path_raw: str | Path, name: str = None) -> Self:
+        results_lst: list[BaselineResult] = load_raw(path_raw=path_raw)
+        if name is not None:
+            for r in results_lst:
+                r.rename(name=name)
+        return cls(results_lst=results_lst)
+
+    @classmethod
+    def from_cache(cls, method: str, artifact_name: str | None = None) -> Self:
+        if artifact_name is None:
+            artifact_name = method
+        method_metadata = MethodMetadata.from_yaml(
+            method=method, artifact_name=artifact_name
+        )
+        results_lst = method_metadata.load_raw()
+        return cls(results_lst=results_lst)
 
 
 class EndToEndResults:
