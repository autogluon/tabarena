--- conflicted
+++ resolved
@@ -11,17 +11,13 @@
 if __name__ == "__main__":
     elo_bootstrap_rounds = 200  # 1 for toy, 200 for official
     save_path = "output_website_artifacts"  # folder to save all figures and tables
-<<<<<<< HEAD
-    use_latex: bool = False  # Set to True if you have the appropriate latex packages installed for nicer figure style
-    download_results = True  # Set to False to avoid re-download
-=======
 
     # Set to True if you have the appropriate latex packages installed for nicer figure style
     # TODO: use_latex=True makes some of the plots look worse, but makes the tuning-impact-elo figures look better.
     #  To avoid needing 2 people to compute this properly, we should selectively disable `use_latex` for certain figures.
     #  Alternatively, make all figures without `use_latex` look nice, and drop the latex logic entirely.
     use_latex: bool = False
->>>>>>> 7ea9f31e
+    download_results = True  # Set to False to avoid re-download
 
     include_unverified = True
     run_ablations = True
